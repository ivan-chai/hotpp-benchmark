--- conflicted
+++ resolved
@@ -1,9 +1,5 @@
-<<<<<<< HEAD
+from .embedder import Embedder
 from .rnn import *
-=======
-from .embedder import Embedder
-from .rnn import GRU, ContTimeLSTM, ODEGRU
->>>>>>> 5a05f552
 from .rnn_encoder import RnnEncoder
 from .transformer import *
 from .transformer_encoder import TransformerEncoder