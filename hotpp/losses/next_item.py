from functools import partial
import torch

from hotpp.data import PaddedBatch


class NextItemLoss(torch.nn.Module):
    """Hybrid loss for next item prediction.

    Args:
        losses: Mapping from the feature name to the loss function.
        prediction: The type of prediction (either `mean`, `mode`, `sample`, or dictionary for each field).
        temperature: Temperature for the `sample` mode.
    """
    def __init__(self, losses, prediction="mean", temperature=1):
        super().__init__()
        self._losses = torch.nn.ModuleDict(losses)
        self._order = list(sorted(losses))
        self._prediction = prediction
        self._temperature = temperature
        self._interpolator = None

    @property
    def interpolator(self):
        return self._interpolator

    @interpolator.setter
    def interpolator(self, value):
        self._interpolator = value
        for name, loss in self._losses.items():
            loss.interpolator = partial(self._intepolate_field, field=name)

    def _intepolate_field(self, states, time_deltas, field):
        """Partial interpolator for a particular field."""
        outputs = self._interpolator(states, time_deltas)
        parameters = self._split_outputs(outputs.payload)[field]
        return parameters

    @property
    def fields(self):
        return self._order

    @property
    def input_size(self):
        return sum([loss.input_size for loss in self._losses.values()])

    def get_delta_type(self, field):
        """Get time delta type."""
        return self._losses[field].delta

    def forward(self, inputs, outputs, states, reduction="mean"):
        """Extract targets and compute loss between predictions and targets.

        Args:
            inputs: Input features with shape (B, L, *).
            outputs: Model outputs with shape (B, L, *, D) or (B, 1, *, D).
                Outputs can be dictionary with predictions for particular fields.
            states (unused): Hidden model states with shape (N, B, L, *, D), where N is the number of layers.
            reduction: `mean` or `none`.

        Returns:
            Losses dict and metrics dict.
        """
        # Compute losses. It is assumed that predictions lengths are equal to targets lengths.
        if not isinstance(outputs, dict):
            outputs = self._split_outputs(outputs.payload)
        mask = inputs.seq_len_mask.bool() if (inputs.seq_lens != inputs.shape[1]).any() else None
        losses = {}
        metrics = {}
        for name in set(inputs.payload) & set(outputs):
            losses[name], loss_metrics = self._losses[name](inputs.payload[name], outputs[name], mask, reduction=reduction)
            for k, v in loss_metrics.items():
                metrics[f"{name}-{k}"] = v
        return losses, metrics

    def predict_next(self, outputs, states, fields=None, logits_fields_mapping=None):
        """Predict next events.

        Args:
            outputs: Model outputs with shape (B, L, D).
            states: Hidden model states with shape (N, B, L, D), where N is the number of layers.
            fields: The fields to predict next values for. By default, predict all fields.
            logits_fields_mapping: A mapping from field to the output logits field to predict logits for.

        Returns:
            PaddedBatch with predictions.
        """
        seq_lens = outputs.seq_lens
        outputs = self._split_outputs(outputs.payload)
        result = {}
        for name in (self._losses if fields is None else fields):
            prediction = self._prediction if isinstance(self._prediction, str) else self._prediction[name]
            if prediction == "mean":
                result[name] = self._losses[name].predict_means(outputs[name]).squeeze(-1)  # (B, L).
            elif prediction == "mode":
                result[name] = self._losses[name].predict_modes(outputs[name]).squeeze(-1)  # (B, L).
            elif prediction == "sample":
                result[name] = self._losses[name].predict_samples(outputs[name], temperature=self._temperature).squeeze(-1)  # (B, L).
            else:
                raise ValueError(f"Unknown prediction type: {prediction}.")
        for name, target_name in (logits_fields_mapping or {}).items():
            result[target_name] = self._losses[name].predict_logits(outputs[name])  # (B, L, C).
        return PaddedBatch(result, seq_lens)

    def _split_outputs(self, outputs):
        """Convert parameters tensor to the dictionary with parameters for each loss."""
        offset = 0
        result = {}
        for name in self._order:
            loss = self._losses[name]
            result[name] = outputs[..., offset:offset + loss.input_size]
            offset += loss.input_size
<<<<<<< HEAD
        if offset != outputs.payload.shape[-1]:
=======
        if offset != outputs.shape[-1]:
>>>>>>> 10aace87
            raise ValueError("Predictions tensor has inconsistent size.")
        return result

    def _join_outputs(self, outputs_dict):
        """Inverse of _split_outputs."""
        outputs = [outputs_dict[name] for name in self._order]
        return torch.cat(outputs, -1)<|MERGE_RESOLUTION|>--- conflicted
+++ resolved
@@ -110,11 +110,7 @@
             loss = self._losses[name]
             result[name] = outputs[..., offset:offset + loss.input_size]
             offset += loss.input_size
-<<<<<<< HEAD
-        if offset != outputs.payload.shape[-1]:
-=======
         if offset != outputs.shape[-1]:
->>>>>>> 10aace87
             raise ValueError("Predictions tensor has inconsistent size.")
         return result
 
