from functools import partial
import torch

from hotpp.data import PaddedBatch


class NextItemLoss(torch.nn.Module):
    """Hybrid loss for next item prediction.

    Args:
        losses: Mapping from the feature name to the loss function.
        prediction: The type of prediction (either `mean`, `mode`, `sample`, or dictionary for each field).
        temperature: Temperature for the `sample` mode.
    """
    def __init__(self, losses, prediction="mean", temperature=1):
        super().__init__()
        self._losses = torch.nn.ModuleDict(losses)
        self._order = list(sorted(losses))
        self._prediction = prediction
        self._temperature = temperature
        self._interpolator = None

    @property
    def interpolator(self):
        return self._interpolator

    @interpolator.setter
    def interpolator(self, value):
        self._interpolator = value
        for name, loss in self._losses.items():
            loss.interpolator = partial(self._intepolate_field, field=name)

    def _intepolate_field(self, states, time_deltas, field):
        """Partial interpolator for a particular field."""
        outputs = self._interpolator(states, time_deltas)
        parameters = self._split_outputs(outputs)[field]
        return parameters

    @property
    def fields(self):
        return self._order

    @property
    def input_size(self):
        return sum([loss.input_size for loss in self._losses.values()])

    def get_delta_type(self, field):
        """Get time delta type."""
        return self._losses[field].delta

    def forward(self, inputs, outputs, states, reduction="mean"):
        """Extract targets and compute loss between predictions and targets.

        Args:
            inputs: Input features with shape (B, L, *).
            outputs: Model outputs with shape (B, L, *, D) or (B, 1, *, D).
            states (unused): Hidden model states with shape (N, B, L, *, D), where N is the number of layers.
            reduction: `mean` or `none`.

        Returns:
            Losses dict and metrics dict.
        """
        # Compute losses. It is assumed that predictions lengths are equal to targets lengths.
        outputs = self._split_outputs(outputs)
        mask = inputs.seq_len_mask.bool() if (inputs.seq_lens != inputs.shape[1]).any() else None
        losses = {}
        metrics = {}
        for name in set(inputs.payload) & set(outputs):
            losses[name], loss_metrics = self._losses[name](inputs.payload[name], outputs[name], mask, reduction=reduction)
            for k, v in loss_metrics.items():
                metrics[f"{name}-{k}"] = v
        return losses, metrics

    def predict_next(self, outputs, states, fields=None, logits_fields_mapping=None):
        """Predict next events.

        Args:
            outputs: Model outputs with shape (B, L, D).
            states: Hidden model states with shape (N, B, L, D), where N is the number of layers.
            fields: The fields to predict next values for. By default, predict all fields.
            logits_fields_mapping: A mapping from field to the output logits field to predict logits for.

        Returns:
            PaddedBatch with predictions.
        """
        seq_lens = outputs.seq_lens
        outputs = self._split_outputs(outputs)
        result = {}
<<<<<<< HEAD
        for name in (self._losses if fields is None else fields):
            if self._prediction == "mean":
=======
        for name in (fields or self._losses):
            prediction = self._prediction if isinstance(self._prediction, str) else self._prediction[name]
            if prediction == "mean":
>>>>>>> 0e223a75
                result[name] = self._losses[name].predict_means(outputs[name]).squeeze(-1)  # (B, L).
            elif prediction == "mode":
                result[name] = self._losses[name].predict_modes(outputs[name]).squeeze(-1)  # (B, L).
            elif prediction == "sample":
                result[name] = self._losses[name].predict_samples(outputs[name], temperature=self._temperature).squeeze(-1)  # (B, L).
            else:
                raise ValueError(f"Unknown prediction type: {prediction}.")
        for name, target_name in (logits_fields_mapping or {}).items():
            result[target_name] = self._losses[name].predict_logits(outputs[name])  # (B, L, C).
        return PaddedBatch(result, seq_lens)

    def _split_outputs(self, outputs):
        """Convert parameters tensor to the dictionary with parameters for each loss."""
        offset = 0
        result = {}
        for name in self._order:
            loss = self._losses[name]
            result[name] = outputs.payload[..., offset:offset + loss.input_size]
            offset += loss.input_size
        if offset != self.input_size:
            raise ValueError("Predictions tensor has inconsistent size.")
        return result<|MERGE_RESOLUTION|>--- conflicted
+++ resolved
@@ -86,14 +86,9 @@
         seq_lens = outputs.seq_lens
         outputs = self._split_outputs(outputs)
         result = {}
-<<<<<<< HEAD
         for name in (self._losses if fields is None else fields):
-            if self._prediction == "mean":
-=======
-        for name in (fields or self._losses):
             prediction = self._prediction if isinstance(self._prediction, str) else self._prediction[name]
             if prediction == "mean":
->>>>>>> 0e223a75
                 result[name] = self._losses[name].predict_means(outputs[name]).squeeze(-1)  # (B, L).
             elif prediction == "mode":
                 result[name] = self._losses[name].predict_modes(outputs[name]).squeeze(-1)  # (B, L).
