import torch
from torch_linear_assignment import batch_linear_assignment


def batch_bincount(x, minlength=0):
    # x: (B, N).
    # returns: (B, C).
    b, n = x.shape
    c = max(x.max().item() + 1, minlength)
    counts = x.new_zeros(b, c)
    counts.scatter_add_(dim=1, index=x.long(), src=torch.ones_like(x))
    return counts


class OTDMetric:
    """Optimal Transport Distance (OTD) for event sequences.

    See the original paper for details:
    Mei, Hongyuan, Guanghui Qin, and Jason Eisner. "Imputing missing events in continuous-time
    event streams." International Conference on Machine Learning. PMLR, 2019.

    Args:
        k: The number of future events to evaluate.
        insert_cost: The cost of inserting new event to the prediction.
        delete_cost: The cost of deleting an event from the prediction.
    """

    def __init__(self, insert_cost, delete_cost):
        self.insert_cost = insert_cost
        self.delete_cost = delete_cost
        self.reset()

    @torch.no_grad()
    def update(self, target_times, target_labels, predicted_times, predicted_labels):
        """Update metric statistics.

        Args:
            target_times: Target timestamps with shape (B, N).
            target_labels: Target labels with shape (B, N).
            predicted_times: Event timestamps with shape (B, N).
            predicted_labels: Event labels with shape (B, N).
        """
        assert target_times.shape == target_labels.shape == predicted_times.shape == predicted_labels.shape
        b, n = predicted_times.shape
<<<<<<< HEAD
=======
        if b == 0:
            return
>>>>>>> 10aace87
        infinity = self.insert_cost + self.delete_cost
        costs = (predicted_times[:, :, None] - target_times[:, None, :]).abs().float().clip(max=infinity)  # (B, N, N).
        costs.masked_fill_(predicted_labels[:, :, None] != target_labels[:, None, :], infinity)
        self._costs.append(self._get_min_distance(costs).cpu())  # (B).

        max_labels = max(target_labels.max().item(), predicted_labels.max().item()) + 1
        target_counts = batch_bincount(target_labels, max_labels)
        predicted_counts = batch_bincount(predicted_labels, max_labels)
        self._label_distribution_deltas.append((target_counts - predicted_counts).abs().sum(1))  # (B).

    def reset(self):
        self._costs = []
        self._label_distribution_deltas = []

    def compute(self):
        if len(self._costs) == 0:
            return {}
        costs = torch.cat(self._costs)
        label_distribution_deltas = torch.cat(self._label_distribution_deltas)

        return {
            "optimal-transport-distance": costs.mean().item(),
            "next-k-label-distribution-delta": label_distribution_deltas.float().mean().item()
        }

    def _get_min_distance(self, costs):
        """Get the minimum cost.

        Args:
            costs: The costs matrix with shape (B, N, K).

        Returns:
            Minimum costs with shape (B).
        """
        matching = batch_linear_assignment(costs)  # (B, N).
        mask = matching >= 0  # (B, N).
        matched_costs = costs.take_along_dim(matching.clip(min=0).unsqueeze(2), 2).squeeze(2)  # (B, N).
        matched_costs = (matched_costs * mask).sum(1)  # (B).
        n_delete = (~mask).sum(1)  # (B).
        n_insert = costs.shape[2] - mask.sum(1)  # (B).
        min_costs = matched_costs + self.insert_cost * n_insert + self.delete_cost * n_delete
<<<<<<< HEAD
        return min_costs
#
#
#        b, n, k = costs.shape
#        min_costs = torch.empty(b, n + 1, k + 1, dtype=costs.dtype, device=costs.device)
#        min_costs[:, :, 0] = torch.arange(n + 1, device=costs.device) * self.insert_cost
#        min_costs[:, 0, :] = torch.arange(k + 1, device=costs.device) * self.delete_cost
#        for i in range(n):
#            for j in range(k):
#                c = torch.minimum(min_costs[:, i, j + 1] + self.insert_cost, min_costs[:, i + 1, j] + self.delete_cost)   # (B).
#                min_costs[:, i + 1, j + 1] = torch.minimum(c, min_costs[:, i, j] + costs[:, i, j])
#        return min_costs[:, n, k]
=======
        return min_costs
>>>>>>> 10aace87
<|MERGE_RESOLUTION|>--- conflicted
+++ resolved
@@ -42,11 +42,8 @@
         """
         assert target_times.shape == target_labels.shape == predicted_times.shape == predicted_labels.shape
         b, n = predicted_times.shape
-<<<<<<< HEAD
-=======
         if b == 0:
             return
->>>>>>> 10aace87
         infinity = self.insert_cost + self.delete_cost
         costs = (predicted_times[:, :, None] - target_times[:, None, :]).abs().float().clip(max=infinity)  # (B, N, N).
         costs.masked_fill_(predicted_labels[:, :, None] != target_labels[:, None, :], infinity)
@@ -88,19 +85,4 @@
         n_delete = (~mask).sum(1)  # (B).
         n_insert = costs.shape[2] - mask.sum(1)  # (B).
         min_costs = matched_costs + self.insert_cost * n_insert + self.delete_cost * n_delete
-<<<<<<< HEAD
-        return min_costs
-#
-#
-#        b, n, k = costs.shape
-#        min_costs = torch.empty(b, n + 1, k + 1, dtype=costs.dtype, device=costs.device)
-#        min_costs[:, :, 0] = torch.arange(n + 1, device=costs.device) * self.insert_cost
-#        min_costs[:, 0, :] = torch.arange(k + 1, device=costs.device) * self.delete_cost
-#        for i in range(n):
-#            for j in range(k):
-#                c = torch.minimum(min_costs[:, i, j + 1] + self.insert_cost, min_costs[:, i + 1, j] + self.delete_cost)   # (B).
-#                min_costs[:, i + 1, j + 1] = torch.minimum(c, min_costs[:, i, j] + costs[:, i, j])
-#        return min_costs[:, n, k]
-=======
-        return min_costs
->>>>>>> 10aace87
+        return min_costs