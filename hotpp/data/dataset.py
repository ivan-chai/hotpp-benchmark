--- conflicted
+++ resolved
@@ -96,13 +96,9 @@
                  add_seq_fields=None,
                  global_target_fields=None,
                  local_targets_fields=None,
-<<<<<<< HEAD
                  local_targets_indices_field=None,
                  allow_empty=False,
                  mbd = False):
-=======
-                 local_targets_indices_field=None):
->>>>>>> 22485c78
         super().__init__()
         if isinstance(data, str):
             self.filenames = list(sorted(parquet_file_scan(data)))
