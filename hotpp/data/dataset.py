--- conflicted
+++ resolved
@@ -219,14 +219,10 @@
                 total += 1
                 if total <= self.offset:
                     continue
-<<<<<<< HEAD
-=======
-            for rec in read_pyarrow_file(filename, use_threads=True):
                 for src, dst in self.rename.items():
                     if src not in rec:
                         raise RuntimeError(f"The field `{src}` not found")
                     rec[dst] = rec.pop(src)
->>>>>>> 7250f51d
                 if (self.min_required_length is not None) and (len(rec[self.timestamps_field]) < self.min_required_length):
                     continue
                 if self.fields is not None:
