import hashlib
import inspect
import itertools
import os
import random
import warnings
import torch
import numpy as np
from collections import defaultdict
from datetime import datetime
from numbers import Number
from pyarrow.parquet import ParquetFile
from random import Random

from ptls.data_load import read_pyarrow_file
from ptls.data_load.datasets import parquet_file_scan

from .padded_batch import PaddedBatch


def immutable_hash(s):
    return int(hashlib.sha256(s.encode("utf-8")).hexdigest(), 16)


def get_nested_value(value):
    if isinstance(value, list):
        if len(value) == 0:
            return None
        return get_nested_value(value[0])
    return value


def get_parquet_length(path):
    with ParquetFile(path) as fp:
        return fp.metadata.num_rows


def to_torch_if_possible(v):
    if v is None:
        v = float("nan")
    try:
        if isinstance(v, np.ndarray):
            if (len(v) > 0) and isinstance(v[0], np.ndarray):
                v = np.stack(v)
            t = torch.from_numpy(v)
        else:
            t = torch.tensor(v)
        if torch.is_floating_point(t):
            t = t.float()
        return t
    except TypeError:
        return v


def parse_fields(fields):
    if fields is None:
        return []
    if isinstance(fields, str):
        return [fields]
    return list(fields)


class HotppDataset(torch.utils.data.IterableDataset):
    """Generate subsequences from parquet file.

    Dataset can contain target labels. Global targets are assigned to each ID and
    local targets are assigned to particular events.

    Args:
        data: Path to a parquet dataset or a list of files.
        min_length: Minimum sequence length. Use 0 to disable subsampling.
        max_length: Maximum sequence length. Disable limit if `None`.
        position: Sample position (`random` or `last`).
        fields: A list of fields to keep in data. Other fields will be discarded.
        drop_nans: A list of fields to skip nans for.
        add_seq_fields: A dictionary with additional constant fields.
        global_target_fields: The name of the target field or a list of fields. Global targets are assigned to sequences.
        local_targets_fields: The name of the target field or a list of fields. Local targets are assigned to individual events.
        local_targets_indices_field: The name of the target field or a list of fields. Local targets are assigned to individual events.
    """
    def __init__(self, data,
                 min_length=0, max_length=None,
                 position="random",
                 min_required_length=None,
                 fields=None,
                 id_field="id",
                 timestamps_field="timestamps",
                 drop_nans=None,
                 add_seq_fields=None,
                 global_target_fields=None,
                 local_targets_fields=None,
                 local_targets_indices_field=None,
<<<<<<< HEAD
                 allow_empty=False,
                 mbd=False):
=======
                 allow_empty=False):
>>>>>>> 2c571f46
        super().__init__()
        if isinstance(data, str):
            self.filenames = list(sorted(parquet_file_scan(data)))
        elif isinstance(data, list):
            self.filenames = data
        else:
            raise ValueError(f"Unknown data type: {type(data)}")
        if (not self.filenames) and (not allow_empty):
            raise RuntimeError("Empty dataset")
        self.allow_empty = allow_empty
        self.total_length = sum(map(get_parquet_length, self.filenames))
        self.min_length = min_length
        self.max_length = max_length
        self.position = position
        self.min_required_length = min_required_length
        self.id_field = id_field
        self.timestamps_field = timestamps_field
        self.drop_nans = parse_fields(drop_nans)
        self.add_seq_fields = add_seq_fields
        self.global_target_fields = parse_fields(global_target_fields)

        if local_targets_fields and not local_targets_indices_field:
            raise ValueError("Need indices fol local targets.")
        self.local_targets_fields = parse_fields(local_targets_fields)
        self.local_targets_indices_field = local_targets_indices_field

        if fields is not None:
            known_fields = [id_field, timestamps_field] + list(self.global_target_fields) + list(self.local_targets_fields)
            if local_targets_indices_field is not None:
                known_fields = known_fields + [local_targets_indices_field]
            fields = list(sorted(set(fields) | set(known_fields)))
        self.fields = fields
        self.mbd = mbd

    def replace_files(self, filenames, **kwargs):
        names = set(inspect.signature(self.__init__).parameters.keys())
        names = names - {"self", "data"}
        kwargs = {name: getattr(self, name) for name in names} | kwargs
        return HotppDataset(filenames, **kwargs)

    def replace_files(self, filenames, **kwargs):
        names = set(inspect.signature(self.__init__).parameters.keys())
        names = names - {"self", "data"}
        kwargs = {name: getattr(self, name) for name in names} | kwargs
        return HotppDataset(filenames, **kwargs)

    def shuffle_files(self, rnd=None):
        """Make a new dataset with shuffled partitions."""
        rnd = rnd if rnd is not None else random.Random()
        filenames = list(self.filenames)
        rnd.shuffle(filenames)
        return self.replace_files(filenames)

    def is_seq_feature(self, name, value, batch=False):
        """Check whether feature is sequential using its name and value.

        Args:
            batch: Whether the value is a batch of features.
        """
        if (name == self.id_field) or (name in self.global_target_fields):
            return False
        if isinstance(value, list):
            ndim = 1
        elif isinstance(value, (np.ndarray, torch.Tensor)):
            ndim = value.ndim
        else:
            ndim = 0
        return ndim > int(batch)

    def process(self, features):
        if self.id_field not in features:
            raise ValueError("Need ID feature")
        if self.timestamps_field not in features:
            raise ValueError("Need timestamps feature")
        if (self.min_length > 0) or (self.max_length is not None):
            if self.local_targets_fields:
                raise NotImplementedError("Future work: subsequence local targets.")
            # Select subsequences.
            length = len(features[self.timestamps_field])
            max_length = min(length, self.max_length or length)
            min_length = min(length, self.min_length if self.min_length > 0 else max_length)
            out_length = random.randint(min_length, max_length)
            if self.position == "random":
                offset = random.randint(0, length - out_length)
            elif self.position == "last":
                offset = length - out_length
            else:
                raise ValueError(f"Unknown position: {self.position}.")
            features = {k: (v[offset:offset + out_length] if self.is_seq_feature(k, v) else v)
                        for k, v in features.items()}
            assert len(features[self.timestamps_field]) == out_length
        features[self.timestamps_field] = features[self.timestamps_field].float()
        return features  # Tensors.

    def __len__(self):
        return self.total_length

    def __iter__(self):
        for filename in self.filenames:
            for rec in read_pyarrow_file(filename, use_threads=True):
                if (self.min_required_length is not None) and (len(rec[self.timestamps_field]) < self.min_required_length):
                    continue
                if self.fields is not None:
                    rec = {field: rec[field] for field in self.fields}
                features = {k: to_torch_if_possible(v) for k, v in rec.items()}
                skip = False
                for field in self.drop_nans:
                    if not features[field].isfinite().all():
                        skip = True
                        break
                if skip:
                    continue
                if self.mbd:
                    year = 2022
                    TSCALE = 3600 * 24
                    seq_features = [k for k, v in features.items() if self.is_seq_feature(k, v)]
                    for month in range(1, 12 + 1):
                        if month == 12:
                            month_event_time = datetime(year + 1, 1, 1).timestamp() / TSCALE
                        else:
                            month_event_time = datetime(year, month + 1, 1).timestamp() / TSCALE
                        mask = features[self.timestamps_field] < month_event_time
                        fm = dict(features)
                        for k in seq_features:
                            fm[k] = features[k][mask]
                        fm[self.id_field] = features[self.id_field] + "_month=" + str(month)
                        yield self.process(fm)
                else:
                    yield self.process(features)

    def _make_batch(self, by_name, batch_size, seq_feature_name=None):
        # Compute lengths.
        if seq_feature_name is not None:
            lengths = torch.tensor(list(map(len, by_name[seq_feature_name])))
        else:
            lengths = torch.zeros(batch_size, dtype=torch.long)

        # Add padding.
        features = {}
        for k, vs in by_name.items():
            if self.is_seq_feature(k, vs[0]):
                features[k] = torch.nn.utils.rnn.pad_sequence(vs, batch_first=True)  # (B, L, *).
            else:
                try:
                    features[k] = torch.stack(vs)  # (B, *).
                except TypeError:
                    features[k] = vs
        if not features:
            return None
        batch = PaddedBatch(features, lengths,
                            seq_names={k for k, v in features.items()
                                       if self.is_seq_feature(k, v, batch=True)})
        if self.add_seq_fields is not None:
            b, l = batch.shape
            payload = dict(batch.payload)
            for k, v in self.add_seq_fields.items():
                payload[k] = torch.full((b, l), v, device=batch.device)
            batch = PaddedBatch(payload, batch.seq_lens,
                                seq_names=set(batch.seq_names) | set(self.add_seq_fields))
        return batch

    def collate_fn(self, batch):
        batch_size = len(batch)
        by_name = defaultdict(list)
        for features in batch:
            for name, value in features.items():
                by_name[name].append(value)

        # Check batch size consistency.
        for name, values in by_name.items():
            if len(values) != batch_size:
                raise ValueError(f"Missing values for feature {name}")

        # Pop targets.
        targets_by_name = {name: by_name.pop(name) for name in
                           itertools.chain(self.global_target_fields, self.local_targets_fields)}

        # Make PaddedBatch objects.
        features = self._make_batch(by_name, batch_size, self.timestamps_field)
        targets = self._make_batch(targets_by_name, batch_size, self.local_targets_indices_field)
        return features, targets


class ShuffledDistributedDataset(torch.utils.data.IterableDataset):
    """Distributed dataset.

    Args:
        parallelize: Parallel reading mode, either `records` (better granularity) or `files` (faster).
    """
    def __init__(self, dataset, rank=None, world_size=None, cache_size=None, parallelize="files", seed=0):
        super().__init__()
        self.dataset = dataset
        self.rank = rank
        self.world_size = world_size
        self.cache_size = cache_size
        self.parallelize = parallelize
        self.seed = seed
        self.epoch = 0

    def _get_context(self):
        dataset = self.dataset
        rank = int(os.environ.get("RANK", self.rank if self.rank is not None else 0))
        world_size = int(os.environ.get("WORLD_SIZE", self.world_size if self.world_size is not None else 1))
        global_seed = self.seed + self.epoch

        worker_info = torch.utils.data.get_worker_info()
        if worker_info:
            worker = worker_info.id
            num_workers = worker_info.num_workers
        else:
            worker = 0
            num_workers = 1

        total_workers = world_size * num_workers
        worker_id = rank * num_workers + worker
        return dataset, worker_id, total_workers, rank, world_size, global_seed

    def __iter__(self):
        dataset, worker_id, total_workers, rank, world_size, global_seed = self._get_context()
        if (worker_id is None) and (total_workers == 1):
            worker_id = 0
        if self.parallelize == "records":
            yield from self._iter_shuffled_records(dataset, global_seed, worker_id, total_workers)
        elif self.parallelize == "files":
            yield from self._iter_shuffled_files(dataset, global_seed, worker_id, total_workers)
        else:
            raise ValueError(f"Unknown parallelize mode: {self.parallelize}")

    def _iter_shuffled_files(self, dataset, seed, rank, world_size):
        filenames = list(dataset.filenames)
        if not filenames:
            raise RuntimeError("Empty dataset")
        if len(filenames) < world_size:
            warnings.warn(f"{len(filenames)} files for {world_size} workers, switch to record parallelizm")
            yield from self._iter_shuffled_records(dataset, seed, rank, world_size)
            return
        root = os.path.commonprefix(filenames)
        subset = [filename for filename in filenames if immutable_hash(os.path.relpath(filename, root)) % world_size == rank]
        dataset = dataset.replace_files(subset, allow_empty=True)
        yield from self._iter_shuffled_records_impl(dataset, seed)

    def _iter_shuffled_records(self, dataset, seed, rank, world_size):
        for i, item in enumerate(self._iter_shuffled_records_impl(dataset, seed)):
            if i % world_size == rank:
                yield item

    def _iter_shuffled_records_impl(self, dataset, seed):
        if self.cache_size is None:
            yield from dataset
        else:
            rnd = Random(seed)
            filenames = list(dataset.filenames)
            rnd.shuffle(filenames)
            dataset = dataset.replace_files(filenames)
            cache = []
            for item in dataset:
                cache.append(item)
                if len(cache) >= self.cache_size:
                    rnd.shuffle(cache)
                    yield from cache
                    cache = []
            if len(cache) > 0:
                rnd.shuffle(cache)
                yield from cache<|MERGE_RESOLUTION|>--- conflicted
+++ resolved
@@ -90,12 +90,7 @@
                  global_target_fields=None,
                  local_targets_fields=None,
                  local_targets_indices_field=None,
-<<<<<<< HEAD
-                 allow_empty=False,
-                 mbd=False):
-=======
                  allow_empty=False):
->>>>>>> 2c571f46
         super().__init__()
         if isinstance(data, str):
             self.filenames = list(sorted(parquet_file_scan(data)))
