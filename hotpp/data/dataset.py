--- conflicted
+++ resolved
@@ -134,17 +134,7 @@
         rnd = rnd if rnd is not None else random.Random()
         filenames = list(self.filenames)
         rnd.shuffle(filenames)
-<<<<<<< HEAD
-        return HotppDataset(filenames,
-                            min_length=self.min_length, max_length=self.max_length,
-                            position=self.position, min_required_length=self.min_required_length,
-                            fields=self.fields, id_field=self.id_field, timestamps_field=self.timestamps_field,
-                            drop_nans=self.drop_nans, global_target_fields=self.global_target_fields,
-                            local_targets_fields=self.local_targets_fields, local_targets_indices_field=self.local_targets_indices_field,
-                            mbd=self.mbd)
-=======
         return self.replace_files(filenames)
->>>>>>> 93074376
 
     def is_seq_feature(self, name, value, batch=False):
         """Check whether feature is sequential using its name and value.
