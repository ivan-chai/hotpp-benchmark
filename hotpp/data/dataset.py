import hashlib
import inspect
import itertools
import os
import random
import torch
import numpy as np
from collections import defaultdict
from datetime import datetime
from numbers import Number
from pyarrow.parquet import ParquetFile
from random import Random

from ptls.data_load import read_pyarrow_file
from ptls.data_load.datasets import parquet_file_scan

from .padded_batch import PaddedBatch


def immutable_hash(s):
    return int(hashlib.sha256(s.encode("utf-8")).hexdigest(), 16)


def get_nested_value(value):
    if isinstance(value, list):
        if len(value) == 0:
            return None
        return get_nested_value(value[0])
    return value


def get_parquet_length(path):
    with ParquetFile(path) as fp:
        return fp.metadata.num_rows


def to_torch_if_possible(v):
    if v is None:
        v = float("nan")
    try:
        if isinstance(v, np.ndarray):
            if (len(v) > 0) and isinstance(v[0], np.ndarray):
                v = np.stack(v)
            t = torch.from_numpy(v)
        else:
            t = torch.tensor(v)
        if torch.is_floating_point(t):
            t = t.float()
        return t
    except TypeError:
        return v


def parse_fields(fields):
    if fields is None:
        return []
    if isinstance(fields, str):
        return [fields]
    return list(fields)


class HotppDataset(torch.utils.data.IterableDataset):
    """Generate subsequences from parquet file.

    Dataset can contain target labels. Global targets are assigned to each ID and
    local targets are assigned to particular events.

    Args:
        data: Path to a parquet dataset or a list of files.
        min_length: Minimum sequence length. Use 0 to disable subsampling.
        max_length: Maximum sequence length. Disable limit if `None`.
        position: Sample position (`random` or `last`).
        fields: A list of fields to keep in data. Other fields will be discarded.
        drop_nans: A list of fields to skip nans for.
        add_seq_fields: A dictionary with additional constant fields.
        global_target_fields: The name of the target field or a list of fields. Global targets are assigned to sequences.
        local_targets_fields: The name of the target field or a list of fields. Local targets are assigned to individual events.
        local_targets_indices_field: The name of the target field or a list of fields. Local targets are assigned to individual events.
    """
    def __init__(self, data,
                 min_length=0, max_length=None,
                 position="random",
                 min_required_length=None,
                 fields=None,
                 id_field="id",
                 timestamps_field="timestamps",
                 drop_nans=None,
                 add_seq_fields=None,
                 global_target_fields=None,
                 local_targets_fields=None,
                 local_targets_indices_field=None,
<<<<<<< HEAD
                 mbd=False):
=======
                 allow_empty=False):
>>>>>>> d34e3d16
        super().__init__()
        if isinstance(data, str):
            self.filenames = list(sorted(parquet_file_scan(data)))
        elif isinstance(data, list):
            self.filenames = data
        else:
            raise ValueError(f"Unknown data type: {type(data)}")
        if (not self.filenames) and (not allow_empty):
            raise RuntimeError("Empty dataset")
        self.allow_empty = allow_empty
        self.total_length = sum(map(get_parquet_length, self.filenames))
        self.min_length = min_length
        self.max_length = max_length
        self.position = position
        self.min_required_length = min_required_length
        self.id_field = id_field
        self.timestamps_field = timestamps_field
        self.drop_nans = parse_fields(drop_nans)
        self.add_seq_fields = add_seq_fields
        self.global_target_fields = parse_fields(global_target_fields)

        if local_targets_fields and not local_targets_indices_field:
            raise ValueError("Need indices fol local targets.")
        self.local_targets_fields = parse_fields(local_targets_fields)
        self.local_targets_indices_field = local_targets_indices_field

        if fields is not None:
            known_fields = [id_field, timestamps_field] + list(self.global_target_fields) + list(self.local_targets_fields)
            if local_targets_indices_field is not None:
                known_fields = known_fields + [local_targets_indices_field]
            fields = list(sorted(set(fields) | set(known_fields)))
        self.fields = fields
        self.mbd = mbd

    def replace_files(self, filenames, **kwargs):
        names = set(inspect.signature(self.__init__).parameters.keys())
        names = names - {"self", "data"}
        kwargs = {name: getattr(self, name) for name in names} | kwargs
        return HotppDataset(filenames, **kwargs)

    def shuffle_files(self, rnd=None):
        """Make a new dataset with shuffled partitions."""
        rnd = rnd if rnd is not None else random.Random()
        filenames = list(self.filenames)
        rnd.shuffle(filenames)
        return self.replace_files(filenames)

    def is_seq_feature(self, name, value, batch=False):
        """Check whether feature is sequential using its name and value.

        Args:
            batch: Whether the value is a batch of features.
        """
        if (name == self.id_field) or (name in self.global_target_fields):
            return False
        if isinstance(value, list):
            ndim = 1
        elif isinstance(value, (np.ndarray, torch.Tensor)):
            ndim = value.ndim
        else:
            ndim = 0
        return ndim > int(batch)

    def process(self, features):
        if self.id_field not in features:
            raise ValueError("Need ID feature")
        if self.timestamps_field not in features:
            raise ValueError("Need timestamps feature")
        if (self.min_length > 0) or (self.max_length is not None):
            if self.local_targets_fields:
                raise NotImplementedError("Future work: subsequence local targets.")
            # Select subsequences.
            length = len(features[self.timestamps_field])
            max_length = min(length, self.max_length or length)
            min_length = min(length, self.min_length if self.min_length > 0 else max_length)
            out_length = random.randint(min_length, max_length)
            if self.position == "random":
                offset = random.randint(0, length - out_length)
            elif self.position == "last":
                offset = length - out_length
            else:
                raise ValueError(f"Unknown position: {self.position}.")
            features = {k: (v[offset:offset + out_length] if self.is_seq_feature(k, v) else v)
                        for k, v in features.items()}
            assert len(features[self.timestamps_field]) == out_length
        features[self.timestamps_field] = features[self.timestamps_field].float()
        return features  # Tensors.

    def __len__(self):
        return self.total_length

    def __iter__(self):
        for filename in self.filenames:
            for rec in read_pyarrow_file(filename, use_threads=True):
                if (self.min_required_length is not None) and (len(rec[self.timestamps_field]) < self.min_required_length):
                    continue
                if self.fields is not None:
                    rec = {field: rec[field] for field in self.fields}
                features = {k: to_torch_if_possible(v) for k, v in rec.items()}
                skip = False
                for field in self.drop_nans:
                    if not features[field].isfinite().all():
                        skip = True
                        break
                if skip:
                    continue
                if self.mbd:
                    year = 2022
                    TSCALE = 3600 * 24
                    seq_features = [k for k, v in features.items() if self.is_seq_feature(k, v)]
                    for month in range(1, 12 + 1):
                        if month == 12:
                            month_event_time = datetime(year + 1, 1, 1).timestamp() / TSCALE
                        else:
                            month_event_time = datetime(year, month + 1, 1).timestamp() / TSCALE
                        mask = features[self.timestamps_field] < month_event_time
                        fm = dict(features)
                        for k in seq_features:
                            fm[k] = features[k][mask]
                        fm[self.id_field] = features[self.id_field] + "_month=" + str(month)
                        yield self.process(fm)
                else:
                    yield self.process(features)

    def _make_batch(self, by_name, batch_size, seq_feature_name=None):
        # Compute lengths.
        if seq_feature_name is not None:
            lengths = torch.tensor(list(map(len, by_name[seq_feature_name])))
        else:
            lengths = torch.zeros(batch_size, dtype=torch.long)

        # Add padding.
        features = {}
        for k, vs in by_name.items():
            if self.is_seq_feature(k, vs[0]):
                features[k] = torch.nn.utils.rnn.pad_sequence(vs, batch_first=True)  # (B, L, *).
            else:
                try:
                    features[k] = torch.stack(vs)  # (B, *).
                except TypeError:
                    features[k] = vs
        if not features:
            return None
        batch = PaddedBatch(features, lengths,
                            seq_names={k for k, v in features.items()
                                       if self.is_seq_feature(k, v, batch=True)})
        if self.add_seq_fields is not None:
            b, l = batch.shape
            payload = dict(batch.payload)
            for k, v in self.add_seq_fields.items():
                payload[k] = torch.full((b, l), v, device=batch.device)
            batch = PaddedBatch(payload, batch.seq_lens,
                                seq_names=set(batch.seq_names) | set(self.add_seq_fields))
        return batch

    def collate_fn(self, batch):
        batch_size = len(batch)
        by_name = defaultdict(list)
        for features in batch:
            for name, value in features.items():
                by_name[name].append(value)

        # Check batch size consistency.
        for name, values in by_name.items():
            if len(values) != batch_size:
                raise ValueError(f"Missing values for feature {name}")

        # Pop targets.
        targets_by_name = {name: by_name.pop(name) for name in
                           itertools.chain(self.global_target_fields, self.local_targets_fields)}

        # Make PaddedBatch objects.
        features = self._make_batch(by_name, batch_size, self.timestamps_field)
        targets = self._make_batch(targets_by_name, batch_size, self.local_targets_indices_field)
        return features, targets


class ShuffledDistributedDataset(torch.utils.data.IterableDataset):
    """Distributed dataset.

    Args:
        parallelize: Parallel reading mode, either `records` (better granularity) or `files` (faster).
    """
    def __init__(self, dataset, rank=None, world_size=None, cache_size=None, parallelize="files", seed=0):
        super().__init__()
        self.dataset = dataset
        self.rank = rank
        self.world_size = world_size
        self.cache_size = cache_size
        self.parallelize = parallelize
        self.seed = seed
        self.epoch = 0

    def _get_context(self):
        dataset = self.dataset
        rank = int(os.environ.get("RANK", self.rank if self.rank is not None else 0))
        world_size = int(os.environ.get("WORLD_SIZE", self.world_size if self.world_size is not None else 1))
        global_seed = self.seed + self.epoch

        worker_info = torch.utils.data.get_worker_info()
        if worker_info:
            worker = worker_info.id
            num_workers = worker_info.num_workers
        else:
            worker = 0
            num_workers = 1

        total_workers = world_size * num_workers
        worker_id = rank * num_workers + worker
        return dataset, worker_id, total_workers, rank, world_size, global_seed

    def __iter__(self):
        dataset, worker_id, total_workers, rank, world_size, global_seed = self._get_context()
        if (worker_id is None) and (total_workers == 1):
            worker_id = 0
        if self.parallelize == "records":
            yield from self._iter_shuffled_records(dataset, global_seed, worker_id, total_workers)
        elif self.parallelize == "files":
            yield from self._iter_shuffled_files(dataset, global_seed, worker_id, total_workers)
        else:
            raise ValueError(f"Unknown parallelize mode: {self.parallelize}")

    def _iter_shuffled_files(self, dataset, seed, rank, world_size):
        filenames = list(dataset.filenames)
        if not filenames:
            raise RuntimeError("Empty dataset")
        root = os.path.commonprefix(filenames)
        subset = [filename for filename in filenames if immutable_hash(os.path.relpath(filename, root)) % world_size == rank]
        dataset = dataset.replace_files(subset, allow_empty=True)
        yield from self._iter_shuffled_records_impl(dataset, seed)

    def _iter_shuffled_records(self, dataset, seed, rank, world_size):
        for i, item in enumerate(self._iter_shuffled_records_impl(dataset, seed)):
            if i % world_size == rank:
                yield item

    def _iter_shuffled_records_impl(self, dataset, seed):
        if self.cache_size is None:
            yield from dataset
        else:
            rnd = Random(seed)
            filenames = list(dataset.filenames)
            rnd.shuffle(filenames)
            dataset = dataset.replace_files(filenames)
            cache = []
            for item in dataset:
                cache.append(item)
                if len(cache) >= self.cache_size:
                    rnd.shuffle(cache)
                    yield from cache
                    cache = []
            if len(cache) > 0:
                rnd.shuffle(cache)
                yield from cache<|MERGE_RESOLUTION|>--- conflicted
+++ resolved
@@ -89,11 +89,8 @@
                  global_target_fields=None,
                  local_targets_fields=None,
                  local_targets_indices_field=None,
-<<<<<<< HEAD
+                 allow_empty=False,
                  mbd=False):
-=======
-                 allow_empty=False):
->>>>>>> d34e3d16
         super().__init__()
         if isinstance(data, str):
             self.filenames = list(sorted(parquet_file_scan(data)))
