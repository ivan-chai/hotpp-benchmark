import os
import random
import torch
import numpy as np
from collections import defaultdict
from numbers import Number
from pyarrow.parquet import ParquetFile
from random import Random

<<<<<<< HEAD
from .padded_batch import PaddedBatch
from ptls.data_load.datasets import ParquetDataset
=======
from ptls.data_load import PaddedBatch, read_pyarrow_file
from ptls.data_load.datasets import parquet_file_scan
>>>>>>> 9da92317


def get_nested_value(value):
    if isinstance(value, list):
        if len(value) == 0:
            return None
        return get_nested_value(value[0])
    return value


def cast_features(value):
    if isinstance(value, torch.Tensor):
        return value
    if isinstance(value, dict):
        return {k: cast_features(v) for k, v in value.items()}
    if isinstance(value, list):
        example = get_nested_value(value)
        if example is None:
            raise ValueError("Empty feature")
    else:
        example = value
    if isinstance(example, Number):
        return torch.tensor(value)
    raise NotImplementedError(f"Can't parse data type: {type(value)}.")


def get_parquet_length(path):
    with ParquetFile(path) as fp:
        return fp.metadata.num_rows


class ESPDataset(torch.utils.data.IterableDataset):
    """Generate subsequences from parquet file.

    Dataset can contain target labels. Global targets are assigned to each ID and
    local targets are assigned to particular events.

    Args:
        path: Path to a parquet dataset.
        min_length: Minimum sequence length. Use 0 to disable subsampling.
        max_length: Maximum sequence length. Disable limit if `None`.
    """
    def __init__(self, path, min_length=0, max_length=None,
                 id_field="id",
                 time_field="timestamps",
                 global_target_field="global_target",
                 local_targets_field="local_targets",
                 local_targets_indices_field="local_targets_indices"):
        super().__init__()
        self.filenames = list(sorted(parquet_file_scan(path)))
        self.total_length = sum(map(get_parquet_length, self.filenames))
        self.min_length = min_length
        self.max_length = max_length
        self.id_field = id_field
        self.time_field = time_field
        self.global_target_field = global_target_field
        self.local_targets_field = local_targets_field
        self.local_targets_indices_field = local_targets_indices_field

    def is_seq_feature(self, name, value, batch=False):
        """Check whether feature is sequential using its name and value.

        Args:
            batch: Whether the value is a batch of features.
        """
        if name in {self.id_field, self.global_target_field}:
            return False
        if isinstance(value, list):
            ndim = 1
        elif isinstance(value, (np.ndarray, torch.Tensor)):
            ndim = value.ndim
        return ndim > int(batch)

    def process(self, features):
        if self.id_field not in features:
            raise ValueError("Need ID feature")
        if self.time_field not in features:
            raise ValueError("Need timestamps feature")
        if self.min_length > 0:
            # Select subsequences.
            length = len(features[self.time_field])
            min_length = min(length, self.min_length)
            max_length = min(length, self.max_length or length)
            out_length = random.randint(min_length, max_length)
            offset = random.randint(0, length - out_length)
            features = {k: (v[offset:offset + out_length] if self.is_seq_feature(k, v) else v)
                        for k, v in features.items()}
            assert len(features[self.time_field]) == out_length
        return cast_features(features)  # Tensors.

    def __len__(self):
        return self.total_length

    def __iter__(self):
        for filename in self.filenames:
            for rec in read_pyarrow_file(filename, use_threads=True):
                yield {k: (torch.from_numpy(v) if isinstance(v, np.ndarray) else torch.tensor(v))
                       for k, v in rec.items()}

    def collate_fn(self, batch):
        by_name = defaultdict(list)
        for features in batch:
            for name, value in features.items():
                by_name[name].append(value)
        lengths = torch.tensor(list(map(len, by_name[self.time_field])))
        if self.local_targets_field in features:
            local_lengths = torch.tensor(list(map(len, by_name[self.local_targets_field])))
            if self.local_targets_indices_field not in features:
                raise ValueError("Need indices for local targets.")
            local_indices_lengths = torch.tensor(list(map(len, by_name[self.local_targets_indices_field])))
            assert (local_lengths == local_indices_lengths).all()

        # Check consistency.
        batch_sizes = list(map(len, by_name.values()))
        assert all([bs == batch_sizes[0] for bs in batch_sizes])

        # Pad sequences.
        features = {}
        for k, vs in by_name.items():
            if self.is_seq_feature(k, vs[0]):
                features[k] = torch.nn.utils.rnn.pad_sequence(vs, batch_first=True)  # (B, L, *).
            else:
                features[k] = torch.stack(vs)  # (B, *).

        # Extract targets and make PaddedBatch.
        targets = {}
        if self.local_targets_field in features:
            targets["local"] = PaddedBatch({"indices": features.pop(self.local_targets_indices_field),
                                            "targets": features.pop(self.local_targets_field)},
                                           local_lengths,
                                           seq_names={"indices", "targets"})
        if self.global_target_field in features:
            targets["global"] = features.pop(self.global_target_field)
<<<<<<< HEAD
        features = PaddedBatch(features, lengths,
                               seq_names={k for k, v in features.items()
                                          if self.is_seq_feature(k, v, batch=True)})
        return features, targets
=======
        features = PaddedBatch(features, lengths)
        return features, targets


class ShuffledDistributedDataset(torch.utils.data.IterableDataset):
    def __init__(self, dataset, num_workers=0, rank=None, world_size=None, cache_size=None, seed=0):
        super().__init__()
        self.dataset = dataset
        self.num_workers = max(num_workers, 1)
        self.rank = rank
        self.world_size = world_size
        self.cache_size = cache_size
        self.seed = seed
        self.epoch = 0

    def _get_context(self):
        dataset = self.dataset
        rank = os.environ.get("RANK", self.rank if self.rank is not None else 0)
        world_size = os.environ.get("WORLD_SIZE", self.world_size if self.world_size is not None else 1)
        total_workers = world_size * self.num_workers
        global_seed = self.seed + self.epoch

        worker_info = torch.utils.data.get_worker_info()
        if worker_info:
            dataset = worker_info.dataset.dataset
            if worker_info.num_workers != self.num_workers:
                raise ValueError("Inconsistent number of workers.")
            worker_id = rank * worker_info.num_workers + worker_info.id
            local_seed = global_seed * total_workers + worker_info.seed
        else:
            local_seed = global_seed * world_size + rank
            worker_id = None
        return dataset, worker_id, total_workers, rank, world_size, global_seed, local_seed

    def __iter__(self):
        dataset, worker_id, total_workers, rank, world_size, global_seed, local_seed = self._get_context()
        if (worker_id is None) and (total_workers == 1):
            worker_id = 0
        for i, item in enumerate(self._iter_shuffled(dataset, global_seed)):
            if (i - worker_id) % total_workers == 0:
                yield item

    def _iter_shuffled(self, dataset, seed):
        if self.cache_size is None:
            yield from dataset
        else:
            rnd = Random(seed)
            cache = []
            for item in dataset:
                cache.append(item)
                if len(cache) >= self.cache_size:
                    rnd.shuffle(cache)
                    yield from cache
                    cache = []
            if len(cache) > 0:
                rnd.shuffle(cache)
                yield from cache
>>>>>>> 9da92317
<|MERGE_RESOLUTION|>--- conflicted
+++ resolved
@@ -7,13 +7,10 @@
 from pyarrow.parquet import ParquetFile
 from random import Random
 
-<<<<<<< HEAD
-from .padded_batch import PaddedBatch
-from ptls.data_load.datasets import ParquetDataset
-=======
 from ptls.data_load import PaddedBatch, read_pyarrow_file
 from ptls.data_load.datasets import parquet_file_scan
->>>>>>> 9da92317
+
+from .padded_batch import PaddedBatch
 
 
 def get_nested_value(value):
@@ -147,13 +144,9 @@
                                            seq_names={"indices", "targets"})
         if self.global_target_field in features:
             targets["global"] = features.pop(self.global_target_field)
-<<<<<<< HEAD
         features = PaddedBatch(features, lengths,
                                seq_names={k for k, v in features.items()
                                           if self.is_seq_feature(k, v, batch=True)})
-        return features, targets
-=======
-        features = PaddedBatch(features, lengths)
         return features, targets
 
 
@@ -209,5 +202,4 @@
                     cache = []
             if len(cache) > 0:
                 rnd.shuffle(cache)
-                yield from cache
->>>>>>> 9da92317
+                yield from cache